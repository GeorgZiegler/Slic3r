--- conflicted
+++ resolved
@@ -100,16 +100,12 @@
         return;
 
     glsafe(::glLineWidth(1.5f));
-<<<<<<< HEAD
-    float render_color[3] = {1.f, 0.f, 0.f};
-=======
     float render_color[3] = {0.f, 1.f, 0.f};
     if (m_selection_rectangle_status == srDeselect) {
         render_color[0] = 1.f;
         render_color[1] = 0.3f;
         render_color[2] = 0.3f;
     }
->>>>>>> 1fffae4e
     glsafe(::glColor3fv(render_color));
 
     glsafe(::glPushAttrib(GL_TRANSFORM_BIT));   // remember current MatrixMode
