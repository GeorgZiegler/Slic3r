--- conflicted
+++ resolved
@@ -56,14 +56,7 @@
 //====================
 #define ENABLE_1_42_0_ALPHA8 1
 
-<<<<<<< HEAD
-// Printbed textures generated from svg files
-#define ENABLE_TEXTURES_FROM_SVG (1 && ENABLE_1_42_0_ALPHA7)
-// Do not regenerate GLVolumes for gcode preview if not needed
-#define ENABLE_NO_GCODE_TOOLPATHS_REGENERATION (1 && ENABLE_1_42_0_ALPHA7)
-=======
 // Toolbars and Gizmos use icons imported from svg files
 #define ENABLE_SVG_ICONS (1 && ENABLE_1_42_0_ALPHA8 && ENABLE_TEXTURES_FROM_SVG)
->>>>>>> 822bd92b
 
 #endif // _technologies_h_